﻿using Generellem.Document.DocumentTypes;
using Generellem.DocumentSource;
using Generellem.Embedding;
using Generellem.Repository;
using Generellem.Services;
using Generellem.Services.Azure;
using Generellem.Services.Exceptions;

using Microsoft.Extensions.Logging;

using NPOI.SS.Formula.Functions;

using Polly;

using System.Security.Cryptography;
using System.Text;

namespace Generellem.Processors;

/// <summary>
/// Ingests documents into the system
/// </summary>
public class Ingestion(
    IAzureSearchService azSearchSvc,
    IDocumentHashRepository docHashRep,
    IDocumentSourceFactory docSourceFact,
    IEmbedding embedding,
    ILogger<Ingestion> logger) 
    : IGenerellemIngestion
{
#if DEBUG
    readonly ResiliencePipeline pipeline =
    new ResiliencePipelineBuilder()
        .AddRetry(new()
        {
            ShouldHandle = new PredicateBuilder().Handle<Exception>(ex => false)
        })
        .AddTimeout(TimeSpan.FromSeconds(1))
        .Build();
#else
    readonly ResiliencePipeline pipeline =
        new ResiliencePipelineBuilder()
            .AddRetry(new()
            {
                ShouldHandle = new PredicateBuilder().Handle<Exception>(ex => ex is not GenerellemNeedsIngestionException)
            })
            .AddTimeout(TimeSpan.FromSeconds(7))
            .Build();
#endif

    /// <summary>
    /// Creates an Azure Search index (if it doesn't already exist), uploads document chunks, and indexes the chunks.
    /// </summary>
    /// <param name="chunks">Mulitple <see cref="TextChunk"/> instances for a document.</param>
    /// <param name="cancellationToken"><see cref="CancellationToken"/></param>
    public virtual async Task IndexAsync(List<TextChunk> chunks, CancellationToken cancellationToken)
    {
        if (chunks.Count is 0)
            return;

        await pipeline.ExecuteAsync(
            async token => await azSearchSvc.CreateIndexAsync(token),
            cancellationToken);
        await pipeline.ExecuteAsync(
            async token => await azSearchSvc.UploadDocumentsAsync(chunks, token),
            cancellationToken);
    }

    /// <summary>
    /// Recursive search of documents from specified document sources
    /// </summary>
    /// <param name="progress">Lets the caller receive progress updates.</param>
    /// <param name="cancelToken"><see cref="CancellationToken"/></param>
    public virtual async Task IngestDocumentsAsync(IProgress<IngestionProgress> progress,CancellationToken cancelToken)
    {
        int count = 0;

        IEnumerable<IDocumentSource> docSources = docSourceFact.GetDocumentSources();

        progress.Report(new($"Processing document sources..."));

        foreach (IDocumentSource docSource in docSources)
        {
            progress.Report(new($"Starting on the {docSource.Description} Document Source"));

            List<string> documentReferences = [];

            await foreach (DocumentInfo doc in docSource.GetDocumentsAsync(cancelToken))
            {
                ArgumentNullException.ThrowIfNull(doc);
                ArgumentNullException.ThrowIfNull(doc.DocStream);
                ArgumentNullException.ThrowIfNull(doc.DocType);
                ArgumentException.ThrowIfNullOrEmpty(doc.DocPath);
                ArgumentException.ThrowIfNullOrEmpty(doc.DocumentReference);

                 if (doc.DocType.GetType() == typeof(Unknown))
                    continue;

                string fullText;
                try
                {
                    fullText = await doc.DocType.GetTextAsync(doc.DocStream, doc.DocPath);
                }
                catch (Exception ex)
                {
                    logger.LogWarning(GenerellemLogEvents.DocumentError, ex, "Unable to process file: {FilePath}", doc.DocPath);
                    continue;
                }

                if (!string.IsNullOrWhiteSpace(fullText))
                {
                    logger.LogInformation($"{DateTime.Now} Added {doc.DocumentReference} to {nameof(documentReferences)}");
                    documentReferences.Add(doc.DocumentReference);
                }

                if (await IsDocUnchangedAsync(doc, fullText))
                {
                    logger.LogInformation($"{DateTime.Now} {doc.DocumentReference} is unchanged.");
                    continue;
                }

                progress.Report(new($"Ingesting {doc.DocumentReference}", ++count));

                List<TextChunk> chunks = await embedding.EmbedAsync(fullText, doc.DocType, doc.DocumentReference, progress, cancelToken);
                await IndexAsync(chunks, cancelToken);

                logger.LogInformation($"{DateTime.Now} {doc.DocumentReference} added to index.");

                if (cancelToken.IsCancellationRequested)
                    break;
            }

            await RemoveDeletedFilesAsync(docSource.Prefix, documentReferences, cancelToken);

            progress.Report(new($"Completed the {docSource.Description} Document Source"));
            progress.Report(new($""));
        }

        progress.Report(new($"Ingestion is complete. Total documents processed for this job: {count}"));
    }

    /// <summary>
    /// Compares hash of new document vs. hash of previous document to determine if anything changed.
    /// </summary>
    /// <remarks>
    /// This is an optimization to ensure we don't update documents that haven't changed.
    /// If the document doesn't exist in the local DB, it's new and we insert it.
    /// If the hashes are different, we insert the document into the local DB.
    /// </remarks>
    /// <param name="doc"><see cref="DocumentInfo"/> metadata of document.</param>
    /// <param name="fullText">Document text.</param>
    /// <returns>True if the current and previous hashes match.</returns>
    public virtual async Task<bool> IsDocUnchangedAsync(DocumentInfo doc, string fullText)
    {
        string newHash = ComputeSha256Hash(fullText);

        DocumentHash? document = await docHashRep.GetDocumentHashAsync(doc.DocumentReference);

<<<<<<< HEAD
        if (document?.Hash == null)
=======
        if (document is not null && string.IsNullOrWhiteSpace(fullText))
            try
            {
                await docHashRep.DeleteAsync([doc.DocumentReference]);
                logger.LogInformation($"{DateTime.Now} {doc.DocumentReference} deleted from hash table.");
                return true;
            }
            catch (Exception ex)
            {
                logger.LogError(
                    "Unable to delete doc hash - {DocumentReference}, {DocumentHash}, {Exception}",
                    doc.DocumentReference, newHash, ex);
                return true;
            }
        else if (document?.Hash == null)
>>>>>>> 1ce5cfa8
            try
            {
                await docHashRep.InsertAsync(new DocumentHash { DocumentReference = doc.DocumentReference, Hash = newHash });
                logger.LogInformation($"{DateTime.Now} {doc.DocumentReference} inserted into hash table.");
            }
            catch (Exception ex)
            {
                logger.LogError(
                    "Unable to insert doc hash - {DocumentReference}, {DocumentHash}, {Exception}",
                    doc.DocumentReference, newHash, ex);
            }
        else if (document.Hash != newHash)
            try
            {
                await docHashRep.UpdateAsync(document, newHash);
                logger.LogInformation($"{DateTime.Now} {doc.DocumentReference} updated in hash table.");
            }
            catch (Exception ex)
            {
                logger.LogError(
                    "Unable to update doc hash - {DocumentReference}, {DocumentHash}, {Exception}",
                    doc.DocumentReference, newHash, ex);
            }
        else
            return true;

        return false;
    }

    /// <summary>
    /// We're using a SHA256 hash to compare documents.
    /// </summary>
    /// <param name="rawData">Document Text.</param>
    /// <returns>Hash of the document text.</returns>
    public static string ComputeSha256Hash(string rawData)
    {
        byte[] bytes = SHA256.HashData(Encoding.UTF8.GetBytes(rawData));

        StringBuilder sb = new();

        for (int i = 0; i < bytes.Length; i++)
            sb.Append(bytes[i].ToString("x2"));

        return sb.ToString();
    }

    /// <summary>
    /// Deletes file refs from the index and local DB that aren't in the documentReferences argument.
    /// </summary>
    /// <remarks>
    /// The assumption here is that for a given document source, we've identified
    /// all of the files that we can process. However, if there's a file in the
    /// index and not in the document source, the file must have been deleted.
    /// </remarks>
    /// <param name="docSourcePrefix">Filters the documentReferences that can be deleted.</param>
    /// <param name="documentReferences">Existing document references.</param>
    /// <param name="cancelToken"><see cref="CancellationToken"/></param>
    public async Task RemoveDeletedFilesAsync(string docSourcePrefix, List<string> documentReferences, CancellationToken cancellationToken)
    {
        bool doesIndexExist = await azSearchSvc.DoesIndexExistAsync(cancellationToken);
        if (!doesIndexExist)
            return;

        List<TextChunk> chunks = await azSearchSvc.GetDocumentReferencesAsync(docSourcePrefix, cancellationToken);

        List<string> chunkIdsToDelete = [];
        List<string> chunkDocumentReferencesToDelete = [];

        // delete in index but not in hashes
        foreach (TextChunk chunk in chunks)
        {
            if (chunk.DocumentReference is null || documentReferences.Contains(chunk.DocumentReference))
            {
                logger.LogInformation($"{DateTime.Now} {chunk.DocumentReference} either doesn't exist or is already known.");
                continue;
            }

            if (chunk?.ID is string chunkID)
            {
                chunkIdsToDelete.Add(chunkID);
                logger.LogInformation($"{DateTime.Now} {chunk.DocumentReference} has an ID.");
            }
            else
            {
                logger.LogInformation($"{DateTime.Now} {chunk?.DocumentReference} does not have an ID.");
            }

            if (chunk?.DocumentReference is string chunkDocumentReference)
            {
                chunkDocumentReferencesToDelete.Add(chunkDocumentReference);
                logger.LogInformation($"{DateTime.Now} {chunk.DocumentReference} has a document reference.");
            }
            else
            {
                logger.LogInformation($"{DateTime.Now} {chunk?.DocumentReference} doesn't have a document reference.");
            }
        }

        List<string> indexReferences =
            (from chunk in chunks
             select chunk.DocumentReference)
            .Distinct()
            .ToList();

        // delete in hashes but not in index
        foreach (string docRef in documentReferences)
            if (!indexReferences.Contains(docRef))
            {
                chunkDocumentReferencesToDelete.Add(docRef);
                logger.LogInformation($"{DateTime.Now} the index contains {docRef}.");
            }
            else
            {
                logger.LogInformation($"{DateTime.Now} the index does not contain {docRef}.");
            }

        if (chunkIdsToDelete.Count != 0)
        {
            await pipeline.ExecuteAsync(
                async token => await azSearchSvc.DeleteDocumentReferencesAsync(chunkIdsToDelete, token),
                cancellationToken);
            logger.LogInformation($"{DateTime.Now} Deleted {chunkIdsToDelete.Count} chunks from index.");
        }
        else
        {
            logger.LogInformation($"{DateTime.Now} No chunks to delete.");
        }
        
        if (chunkDocumentReferencesToDelete.Count != 0)
        {
            await docHashRep.DeleteAsync(chunkDocumentReferencesToDelete);
            logger.LogInformation($"{DateTime.Now} Deleted {chunkDocumentReferencesToDelete.Count} document references from  hash.");
        }
        else
        {
            logger.LogInformation($"{DateTime.Now} No document references to delete.");
        }

    }
}<|MERGE_RESOLUTION|>--- conflicted
+++ resolved
@@ -156,9 +156,6 @@
 
         DocumentHash? document = await docHashRep.GetDocumentHashAsync(doc.DocumentReference);
 
-<<<<<<< HEAD
-        if (document?.Hash == null)
-=======
         if (document is not null && string.IsNullOrWhiteSpace(fullText))
             try
             {
@@ -174,7 +171,6 @@
                 return true;
             }
         else if (document?.Hash == null)
->>>>>>> 1ce5cfa8
             try
             {
                 await docHashRep.InsertAsync(new DocumentHash { DocumentReference = doc.DocumentReference, Hash = newHash });
